[package]
name = "notedeck"
version = "0.1.0"
authors = ["William Casarin <jb55@jb55.com>"]
edition = "2021"
default-run = "notedeck"
#rust-version = "1.60"

# See more keys and their definitions at https://doc.rust-lang.org/cargo/reference/manifest.html

[lib]
crate-type = ["lib", "cdylib"]

[dependencies]
#egui-android = { git = "https://github.com/jb55/egui-android.git" }
egui = { git = "https://github.com/emilk/egui", rev = "fcb7764e48ce00f8f8e58da10f937410d65b0bfb" }
eframe = { git = "https://github.com/emilk/egui", rev = "fcb7764e48ce00f8f8e58da10f937410d65b0bfb", package = "eframe", default-features = false, features = [ "wgpu", "wayland", "x11", "android-native-activity" ] }
egui_extras = { git = "https://github.com/emilk/egui", rev = "fcb7764e48ce00f8f8e58da10f937410d65b0bfb", package = "egui_extras", features = ["all_loaders"] }
ehttp = "0.2.0"
egui_tabs = { git = "https://github.com/damus-io/egui-tabs", branch = "egui-0.28" }
egui_nav = { git = "https://github.com/damus-io/egui-nav", branch = "egui-0.28" }
egui_virtual_list = { git = "https://github.com/jb55/hello_egui", branch = "egui-0.28", package = "egui_virtual_list" }
reqwest = { version = "0.12.4", default-features = false, features = [ "rustls-tls-native-roots" ] }
image = { version = "0.24", features = ["jpeg", "png", "webp"] }
log = "0.4.17"
poll-promise = { version = "0.3.0", features = ["tokio"] }
serde_derive = "1"
serde = { version = "1", features = ["derive"] } # You only need this if you want app persistence
tracing = "0.1.40"
#wasm-bindgen = "0.2.83"
enostr = { path = "enostr" } 
serde_json = "1.0.89"
env_logger = "0.10.0"
puffin_egui = { version = "0.27.0", optional = true }
puffin = { version = "0.19.0", optional = true }
<<<<<<< HEAD
nostrdb = { git = "https://github.com/damus-io/nostrdb-rs", rev = "f2f2ff40d0235c788f1e965375938380f2ee5419" }
=======
nostrdb = { git = "https://github.com/damus-io/nostrdb-rs", rev = "04e5917b44b0112ecfd0eb93e8a1e2c81fce1d75" }
#nostrdb = { path = "/Users/jb55/dev/github/damus-io/nostrdb-rs" }
>>>>>>> 579b47fc
#nostrdb = "0.3.4"
hex = "0.4.3"
base32 = "0.4.0"
strum = "0.26"
strum_macros = "0.26"
bitflags = "2.5.0"

[target.'cfg(target_os = "macos")'.dependencies]
security-framework = "2.11.0"


[features]
default = []
profiling = ["puffin", "puffin_egui", "eframe/puffin"]

[profile.small]
inherits = 'release'
opt-level = 'z'     # Optimize for size
lto = true          # Enable link-time optimization
codegen-units = 1   # Reduce number of codegen units to increase optimizations
panic = 'abort'     # Abort on panic
strip = true        # Strip symbols from binary*

# web:
[target.'cfg(target_arch = "wasm32")'.dependencies]
console_error_panic_hook = "0.1.6"
tracing-wasm = "0.2"
wasm-bindgen-futures = "0.4"

# native:
[target.'cfg(not(target_arch = "wasm32"))'.dependencies]
tokio = { version = "1.16", features = ["macros", "rt-multi-thread", "fs"] }
tracing-subscriber = "0.3"


[target.'cfg(target_os = "android")'.dependencies]
android_logger = "0.11.1"
android-activity = { version = "0.4", features = [ "native-activity" ] }
#winit = "0.28.6"
winit = { version = "0.29", features = [ "android-native-activity" ] }
#winit = { git="https://github.com/rust-windowing/winit.git", rev = "2a58b785fed2a3746f7c7eebce95bce67ddfd27c", features = ["android-native-activity"] }

[package.metadata.android]
package = "com.damus.app"
apk_name = "damus"
#assets = "assets"

[[package.metadata.android.uses_feature]]
name = "android.hardware.vulkan.level"
required = true
version = 1

[[package.metadata.android.uses_permission]]
name = "android.permission.WRITE_EXTERNAL_STORAGE"
max_sdk_version = 18

[[package.metadata.android.uses_permission]]
name = "android.permission.READ_EXTERNAL_STORAGE"
max_sdk_version = 18

[package.metadata.android.signing.release]
path = "damus.keystore"
keystore_password = "damuskeystore"

[[package.metadata.android.uses_permission]]
name = "android.permission.INTERNET"

[package.metadata.android.application]
label = "Damus"

[[bin]]
name = "notedeck"
path = "src/bin/notedeck.rs"

[[bin]]
name = "ui_preview"
path = "src/ui_preview/main.rs"

[patch.crates-io]
egui = { git = "https://github.com/emilk/egui", rev = "fcb7764e48ce00f8f8e58da10f937410d65b0bfb" }
eframe = { git = "https://github.com/emilk/egui", rev = "fcb7764e48ce00f8f8e58da10f937410d65b0bfb", package = "eframe"  }
emath = { git = "https://github.com/emilk/egui", rev = "fcb7764e48ce00f8f8e58da10f937410d65b0bfb", package = "emath" }
egui_extras = { git = "https://github.com/emilk/egui", rev = "fcb7764e48ce00f8f8e58da10f937410d65b0bfb", package = "egui_extras"  }<|MERGE_RESOLUTION|>--- conflicted
+++ resolved
@@ -33,12 +33,8 @@
 env_logger = "0.10.0"
 puffin_egui = { version = "0.27.0", optional = true }
 puffin = { version = "0.19.0", optional = true }
-<<<<<<< HEAD
-nostrdb = { git = "https://github.com/damus-io/nostrdb-rs", rev = "f2f2ff40d0235c788f1e965375938380f2ee5419" }
-=======
 nostrdb = { git = "https://github.com/damus-io/nostrdb-rs", rev = "04e5917b44b0112ecfd0eb93e8a1e2c81fce1d75" }
 #nostrdb = { path = "/Users/jb55/dev/github/damus-io/nostrdb-rs" }
->>>>>>> 579b47fc
 #nostrdb = "0.3.4"
 hex = "0.4.3"
 base32 = "0.4.0"
