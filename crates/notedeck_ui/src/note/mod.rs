--- conflicted
+++ resolved
@@ -450,19 +450,12 @@
 
             note_action = contents.action.or(note_action);
 
-<<<<<<< HEAD
             if self.options().contains(NoteOptions::ActionBar) {
-                note_action = render_note_actionbar(
-                    ui,
-                    self.zapping_acc.as_ref().map(|c| Zapper {
-=======
-            if self.options().has(NoteOptions::ActionBar) {
                 let zapper = {
                     let cur_acc = self.note_context.accounts.get_selected_account();
                     let has_wallet = cur_acc.wallet.is_some();
 
                     has_wallet.then_some(Zapper {
->>>>>>> efae6202
                         zaps: self.note_context.zaps,
                         cur_acc: cur_acc.keypair(),
                     })
@@ -532,9 +525,6 @@
 
                 note_action = contents.action.or(note_action);
 
-<<<<<<< HEAD
-                if self.options().contains(NoteOptions::ActionBar) {
-=======
                 let zapper = {
                     let cur_acc = self.note_context.accounts.get_selected_account();
                     let has_wallet = cur_acc.wallet.is_some();
@@ -544,8 +534,7 @@
                         cur_acc: cur_acc.keypair(),
                     })
                 };
-                if self.options().has(NoteOptions::ActionBar) {
->>>>>>> efae6202
+                if self.options().contains(NoteOptions::ActionBar) {
                     note_action = render_note_actionbar(
                         ui,
                         zapper,
