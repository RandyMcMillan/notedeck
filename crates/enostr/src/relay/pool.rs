use crate::relay::{setup_multicast_relay, MulticastRelay, Relay, RelayStatus};
use crate::{ClientMessage, Result};
use nostrdb::Filter;

use std::collections::BTreeSet;
use std::time::{Duration, Instant};

use url::Url;

#[cfg(not(target_arch = "wasm32"))]
use ewebsock::{WsEvent, WsMessage};

#[cfg(not(target_arch = "wasm32"))]
use tracing::{debug, error};

use super::subs_debug::SubsDebug;

#[derive(Debug)]
pub struct PoolEvent<'a> {
    pub relay: &'a str,
    pub event: ewebsock::WsEvent,
}

impl PoolEvent<'_> {
    pub fn into_owned(self) -> PoolEventBuf {
        PoolEventBuf {
            relay: self.relay.to_owned(),
            event: self.event,
        }
    }
}

pub struct PoolEventBuf {
    pub relay: String,
    pub event: ewebsock::WsEvent,
}

pub enum PoolRelay {
    Websocket(WebsocketRelay),
    Multicast(MulticastRelay),
}

pub struct WebsocketRelay {
    pub relay: Relay,
    pub last_ping: Instant,
    pub last_connect_attempt: Instant,
    pub retry_connect_after: Duration,
}

impl PoolRelay {
    pub fn url(&self) -> &str {
        match self {
            Self::Websocket(wsr) => &wsr.relay.url,
            Self::Multicast(_wsr) => "multicast",
        }
    }

    pub fn set_status(&mut self, status: RelayStatus) {
        match self {
            Self::Websocket(wsr) => {
                wsr.relay.status = status;
            }
            Self::Multicast(_mcr) => {}
        }
    }

    pub fn try_recv(&self) -> Option<WsEvent> {
        match self {
            Self::Websocket(recvr) => recvr.relay.receiver.try_recv(),
            Self::Multicast(recvr) => recvr.try_recv(),
        }
    }

    pub fn status(&self) -> RelayStatus {
        match self {
            Self::Websocket(wsr) => wsr.relay.status,
            Self::Multicast(mcr) => mcr.status,
        }
    }

    pub fn send(&mut self, msg: &ClientMessage) -> Result<()> {
        match self {
            Self::Websocket(wsr) => {
                wsr.relay.send(msg);
                Ok(())
            }

            Self::Multicast(mcr) => {
                // we only send event client messages at the moment
                if let ClientMessage::Event(ecm) = msg {
                    mcr.send(ecm)?;
                }
                Ok(())
            }
        }
    }

    pub fn subscribe(&mut self, subid: String, filter: Vec<Filter>) -> Result<()> {
        self.send(&ClientMessage::req(subid, filter))
    }

    pub fn websocket(relay: Relay) -> Self {
        Self::Websocket(WebsocketRelay::new(relay))
    }

    pub fn multicast(wakeup: impl Fn() + Send + Sync + Clone + 'static) -> Result<Self> {
        Ok(Self::Multicast(setup_multicast_relay(wakeup)?))
    }
}

impl WebsocketRelay {
    pub fn new(relay: Relay) -> Self {
        Self {
            relay,
            last_ping: Instant::now(),
            last_connect_attempt: Instant::now(),
            retry_connect_after: Self::initial_reconnect_duration(),
        }
    }

    pub fn initial_reconnect_duration() -> Duration {
        Duration::from_secs(5)
    }
}

pub struct RelayPool {
    pub relays: Vec<PoolRelay>,
    pub ping_rate: Duration,
    pub debug: Option<SubsDebug>,
}

impl Default for RelayPool {
    fn default() -> Self {
        RelayPool::new()
    }
}

impl RelayPool {
    // Constructs a new, empty RelayPool.
    pub fn new() -> RelayPool {
        RelayPool {
            relays: vec![],
            ping_rate: Duration::from_secs(25),
            debug: None,
        }
    }

<<<<<<< HEAD
    pub fn add_multicast_relay(
        &mut self,
        wakeup: impl Fn() + Send + Sync + Clone + 'static,
    ) -> Result<()> {
        let multicast_relay = PoolRelay::multicast(wakeup)?;
        self.relays.push(multicast_relay);
        Ok(())
=======
    pub fn use_debug(&mut self) {
        self.debug = Some(SubsDebug::default());
>>>>>>> efa0bfcc
    }

    pub fn ping_rate(&mut self, duration: Duration) -> &mut Self {
        self.ping_rate = duration;
        self
    }

    pub fn has(&self, url: &str) -> bool {
        for relay in &self.relays {
            if relay.url() == url {
                return true;
            }
        }

        false
    }

    pub fn urls(&self) -> BTreeSet<String> {
        self.relays
            .iter()
            .map(|pool_relay| pool_relay.url().to_string())
            .collect()
    }

    pub fn send(&mut self, cmd: &ClientMessage) {
        for relay in &mut self.relays {
<<<<<<< HEAD
            if let Err(err) = relay.send(cmd) {
                error!("error sending {:?} to {}: {err}", cmd, relay.url());
            }
=======
            if let Some(debug) = &mut self.debug {
                debug.send_cmd(relay.relay.url.clone(), cmd);
            }
            relay.relay.send(cmd);
>>>>>>> efa0bfcc
        }
    }

    pub fn unsubscribe(&mut self, subid: String) {
        for relay in &mut self.relays {
<<<<<<< HEAD
            if let Err(err) = relay.send(&ClientMessage::close(subid.clone())) {
                error!(
                    "error unsubscribing from {} on {}: {err}",
                    &subid,
                    relay.url()
                );
            }
=======
            let cmd = &ClientMessage::close(subid.clone());
            if let Some(debug) = &mut self.debug {
                debug.send_cmd(relay.relay.url.clone(), cmd);
            }
            relay.relay.send(cmd);
>>>>>>> efa0bfcc
        }
    }

    pub fn subscribe(&mut self, subid: String, filter: Vec<Filter>) {
        for relay in &mut self.relays {
<<<<<<< HEAD
            if let Err(err) = relay.send(&ClientMessage::req(subid.clone(), filter.clone())) {
                error!("error subscribing to {}: {err}", relay.url());
            }
=======
            if let Some(debug) = &mut self.debug {
                debug.send_cmd(
                    relay.relay.url.clone(),
                    &ClientMessage::req(subid.clone(), filter.clone()),
                );
            }

            relay.relay.subscribe(subid.clone(), filter.clone());
>>>>>>> efa0bfcc
        }
    }

    /// Keep relay connectiongs alive by pinging relays that haven't been
    /// pinged in awhile. Adjust ping rate with [`ping_rate`].
    pub fn keepalive_ping(&mut self, wakeup: impl Fn() + Send + Sync + Clone + 'static) {
        for relay in &mut self.relays {
            let now = std::time::Instant::now();

            match relay {
                PoolRelay::Multicast(_) => {}
                PoolRelay::Websocket(relay) => {
                    match relay.relay.status {
                        RelayStatus::Disconnected => {
                            let reconnect_at =
                                relay.last_connect_attempt + relay.retry_connect_after;
                            if now > reconnect_at {
                                relay.last_connect_attempt = now;
                                let next_duration = Duration::from_millis(
                                    ((relay.retry_connect_after.as_millis() as f64) * 1.5) as u64,
                                );
                                debug!(
                                    "bumping reconnect duration from {:?} to {:?} and retrying connect",
                                    relay.retry_connect_after, next_duration
                                );
                                relay.retry_connect_after = next_duration;
                                if let Err(err) = relay.relay.connect(wakeup.clone()) {
                                    error!("error connecting to relay: {}", err);
                                }
                            } else {
                                // let's wait a bit before we try again
                            }
                        }

                        RelayStatus::Connected => {
                            relay.retry_connect_after =
                                WebsocketRelay::initial_reconnect_duration();

                            let should_ping = now - relay.last_ping > self.ping_rate;
                            if should_ping {
                                debug!("pinging {}", relay.relay.url);
                                relay.relay.ping();
                                relay.last_ping = Instant::now();
                            }
                        }

                        RelayStatus::Connecting => {
                            // cool story bro
                        }
                    }
                }
            }
        }
    }

    pub fn send_to(&mut self, cmd: &ClientMessage, relay_url: &str) {
        for relay in &mut self.relays {
<<<<<<< HEAD
            if relay.url() == relay_url {
                if let Err(err) = relay.send(cmd) {
                    error!("error sending {:?} to {}: {err}", cmd, relay_url);
                }
=======
            let relay = &mut relay.relay;
            if relay.url == relay_url {
                if let Some(debug) = &mut self.debug {
                    debug.send_cmd(relay.url.clone(), cmd);
                }
                relay.send(cmd);
>>>>>>> efa0bfcc
                return;
            }
        }
    }

    // Adds a websocket url to the RelayPool.
    pub fn add_url(
        &mut self,
        url: String,
        wakeup: impl Fn() + Send + Sync + Clone + 'static,
    ) -> Result<()> {
        let url = Self::canonicalize_url(url);
        // Check if the URL already exists in the pool.
        if self.has(&url) {
            return Ok(());
        }
        let relay = Relay::new(url, wakeup)?;
        let pool_relay = PoolRelay::websocket(relay);

        self.relays.push(pool_relay);

        Ok(())
    }

    pub fn add_urls(
        &mut self,
        urls: BTreeSet<String>,
        wakeup: impl Fn() + Send + Sync + Clone + 'static,
    ) -> Result<()> {
        for url in urls {
            self.add_url(url, wakeup.clone())?;
        }
        Ok(())
    }

    pub fn remove_urls(&mut self, urls: &BTreeSet<String>) {
        self.relays
            .retain(|pool_relay| !urls.contains(pool_relay.url()));
    }

    // standardize the format (ie, trailing slashes)
    fn canonicalize_url(url: String) -> String {
        match Url::parse(&url) {
            Ok(parsed_url) => parsed_url.to_string(),
            Err(_) => url, // If parsing fails, return the original URL.
        }
    }

    /// Attempts to receive a pool event from a list of relays. The
    /// function searches each relay in the list in order, attempting to
    /// receive a message from each. If a message is received, return it.
    /// If no message is received from any relays, None is returned.
    pub fn try_recv(&mut self) -> Option<PoolEvent<'_>> {
        for relay in &mut self.relays {
            if let PoolRelay::Multicast(mcr) = relay {
                // try rejoin on multicast
                if mcr.should_rejoin() {
                    if let Err(err) = mcr.rejoin() {
                        error!("multicast: rejoin error: {err}");
                    } else {
                        debug!("multicast: rejoin success");
                    }
                }
            }

            if let Some(event) = relay.try_recv() {
                match &event {
                    WsEvent::Opened => {
                        relay.set_status(RelayStatus::Connected);
                    }
                    WsEvent::Closed => {
                        relay.set_status(RelayStatus::Disconnected);
                    }
                    WsEvent::Error(err) => {
                        error!("{:?}", err);
                        relay.set_status(RelayStatus::Disconnected);
                    }
                    WsEvent::Message(ev) => {
                        // let's just handle pongs here.
                        // We only need to do this natively.
                        #[cfg(not(target_arch = "wasm32"))]
                        if let WsMessage::Ping(ref bs) = ev {
                            debug!("pong {}", relay.url());
                            match relay {
                                PoolRelay::Websocket(wsr) => {
                                    wsr.relay.sender.send(WsMessage::Pong(bs.to_owned()));
                                }
                                PoolRelay::Multicast(_mcr) => {}
                            }
                        }
                    }
                }

                if let Some(debug) = &mut self.debug {
                    debug.receive_cmd(relay.url.clone(), (&event).into());
                }

                let pool_event = PoolEvent {
                    event,
<<<<<<< HEAD
                    relay: relay.url(),
                });
=======
                    relay: &relay.url,
                };

                return Some(pool_event);
>>>>>>> efa0bfcc
            }
        }

        None
    }
}<|MERGE_RESOLUTION|>--- conflicted
+++ resolved
@@ -145,7 +145,6 @@
         }
     }
 
-<<<<<<< HEAD
     pub fn add_multicast_relay(
         &mut self,
         wakeup: impl Fn() + Send + Sync + Clone + 'static,
@@ -153,10 +152,10 @@
         let multicast_relay = PoolRelay::multicast(wakeup)?;
         self.relays.push(multicast_relay);
         Ok(())
-=======
+    }
+
     pub fn use_debug(&mut self) {
         self.debug = Some(SubsDebug::default());
->>>>>>> efa0bfcc
     }
 
     pub fn ping_rate(&mut self, duration: Duration) -> &mut Self {
@@ -183,55 +182,43 @@
 
     pub fn send(&mut self, cmd: &ClientMessage) {
         for relay in &mut self.relays {
-<<<<<<< HEAD
+            if let Some(debug) = &mut self.debug {
+                debug.send_cmd(relay.url().to_owned(), cmd);
+            }
             if let Err(err) = relay.send(cmd) {
                 error!("error sending {:?} to {}: {err}", cmd, relay.url());
             }
-=======
+        }
+    }
+
+    pub fn unsubscribe(&mut self, subid: String) {
+        for relay in &mut self.relays {
+            let cmd = ClientMessage::close(subid.clone());
             if let Some(debug) = &mut self.debug {
-                debug.send_cmd(relay.relay.url.clone(), cmd);
-            }
-            relay.relay.send(cmd);
->>>>>>> efa0bfcc
-        }
-    }
-
-    pub fn unsubscribe(&mut self, subid: String) {
-        for relay in &mut self.relays {
-<<<<<<< HEAD
-            if let Err(err) = relay.send(&ClientMessage::close(subid.clone())) {
+                debug.send_cmd(relay.url().to_owned(), &cmd);
+            }
+            if let Err(err) = relay.send(&cmd) {
                 error!(
                     "error unsubscribing from {} on {}: {err}",
                     &subid,
                     relay.url()
                 );
             }
-=======
-            let cmd = &ClientMessage::close(subid.clone());
+        }
+    }
+
+    pub fn subscribe(&mut self, subid: String, filter: Vec<Filter>) {
+        for relay in &mut self.relays {
             if let Some(debug) = &mut self.debug {
-                debug.send_cmd(relay.relay.url.clone(), cmd);
-            }
-            relay.relay.send(cmd);
->>>>>>> efa0bfcc
-        }
-    }
-
-    pub fn subscribe(&mut self, subid: String, filter: Vec<Filter>) {
-        for relay in &mut self.relays {
-<<<<<<< HEAD
+                debug.send_cmd(
+                    relay.url().to_owned(),
+                    &ClientMessage::req(subid.clone(), filter.clone()),
+                );
+            }
+
             if let Err(err) = relay.send(&ClientMessage::req(subid.clone(), filter.clone())) {
                 error!("error subscribing to {}: {err}", relay.url());
             }
-=======
-            if let Some(debug) = &mut self.debug {
-                debug.send_cmd(
-                    relay.relay.url.clone(),
-                    &ClientMessage::req(subid.clone(), filter.clone()),
-                );
-            }
-
-            relay.relay.subscribe(subid.clone(), filter.clone());
->>>>>>> efa0bfcc
         }
     }
 
@@ -289,19 +276,13 @@
 
     pub fn send_to(&mut self, cmd: &ClientMessage, relay_url: &str) {
         for relay in &mut self.relays {
-<<<<<<< HEAD
             if relay.url() == relay_url {
+                if let Some(debug) = &mut self.debug {
+                    debug.send_cmd(relay.url().to_owned(), cmd);
+                }
                 if let Err(err) = relay.send(cmd) {
-                    error!("error sending {:?} to {}: {err}", cmd, relay_url);
-                }
-=======
-            let relay = &mut relay.relay;
-            if relay.url == relay_url {
-                if let Some(debug) = &mut self.debug {
-                    debug.send_cmd(relay.url.clone(), cmd);
-                }
-                relay.send(cmd);
->>>>>>> efa0bfcc
+                    error!("send_to err: {err}");
+                }
                 return;
             }
         }
@@ -396,20 +377,15 @@
                 }
 
                 if let Some(debug) = &mut self.debug {
-                    debug.receive_cmd(relay.url.clone(), (&event).into());
+                    debug.receive_cmd(relay.url().to_owned(), (&event).into());
                 }
 
                 let pool_event = PoolEvent {
                     event,
-<<<<<<< HEAD
                     relay: relay.url(),
-                });
-=======
-                    relay: &relay.url,
                 };
 
                 return Some(pool_event);
->>>>>>> efa0bfcc
             }
         }
 
